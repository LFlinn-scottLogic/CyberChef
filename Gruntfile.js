--- conflicted
+++ resolved
@@ -54,11 +54,7 @@
 
 
     // Project configuration
-<<<<<<< HEAD
-    var compileTime = grunt.template.today("UTC:dd/mm/yyyy HH:MM:ss") + " UTC",
-=======
-    const compileTime = grunt.template.today("dd/mm/yyyy HH:MM:ss") + " UTC",
->>>>>>> d41d56e6
+    const compileTime = grunt.template.today("UTC:dd/mm/yyyy HH:MM:ss") + " UTC",
         banner = "/**\n" +
             "* CyberChef - The Cyber Swiss Army Knife\n" +
             "*\n" +
