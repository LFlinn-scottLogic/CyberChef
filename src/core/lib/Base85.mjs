--- conflicted
+++ resolved
@@ -34,13 +34,7 @@
  * @returns {string}
  */
 export function alphabetName(alphabet) {
-<<<<<<< HEAD
-    alphabet = alphabet.replace(/'/g, "&apos;");
-    alphabet = alphabet.replace(/"/g, "&quot;");
-    alphabet = alphabet.replace(/\\/g, "&bsol;");
-=======
     alphabet = escape(alphabet);
->>>>>>> f5a7db03
     let name;
 
     ALPHABET_OPTIONS.forEach(function(a) {
