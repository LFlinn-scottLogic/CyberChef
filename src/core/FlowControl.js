import Recipe from "./Recipe.js";
import Dish from "./Dish.js";


/**
 * Flow Control operations.
 *
 * @author n1474335 [n1474335@gmail.com]
 * @copyright Crown Copyright 2016
 * @license Apache-2.0
 *
 * @namespace
 */
const FlowControl = {

    /**
     * @constant
     * @default
     */
    FORK_DELIM: "\\n",
    /**
     * @constant
     * @default
     */
    MERGE_DELIM: "\\n",
    /**
     * @constant
     * @default
     */
    FORK_IGNORE_ERRORS: false,

    /**
     * Fork operation.
     *
     * @param {Object} state - The current state of the recipe.
     * @param {number} state.progress - The current position in the recipe.
     * @param {Dish} state.dish - The Dish being operated on.
     * @param {Operation[]} state.opList - The list of operations in the recipe.
     * @returns {Object} The updated state of the recipe.
     */
<<<<<<< HEAD
    runFork: function(state) {
        let opList       = state.opList,
=======
    runFork: async function(state) {
        var opList       = state.opList,
>>>>>>> 274e1139
            inputType    = opList[state.progress].inputType,
            outputType   = opList[state.progress].outputType,
            input        = state.dish.get(inputType),
            ings         = opList[state.progress].getIngValues(),
            splitDelim   = ings[0],
            mergeDelim   = ings[1],
            ignoreErrors = ings[2],
            subOpList    = [],
            inputs       = [],
            i;

        if (input)
            inputs = input.split(splitDelim);

        // Create subOpList for each tranche to operate on
        // (all remaining operations unless we encounter a Merge)
        for (i = state.progress + 1; i < opList.length; i++) {
            if (opList[i].name === "Merge" && !opList[i].isDisabled()) {
                break;
            } else {
                subOpList.push(opList[i]);
            }
        }

        let recipe = new Recipe(),
            output = "",
            progress = 0;

        recipe.addOperations(subOpList);

        // Run recipe over each tranche
        for (i = 0; i < inputs.length; i++) {
            const dish = new Dish(inputs[i], inputType);
            try {
                progress = await recipe.execute(dish, 0);
            } catch (err) {
                if (!ignoreErrors) {
                    throw err;
                }
                progress = err.progress + 1;
            }
            output += dish.get(outputType) + mergeDelim;
        }

        state.dish.set(output, outputType);
        state.progress += progress;
        return state;
    },


    /**
     * Merge operation.
     *
     * @param {Object} state - The current state of the recipe.
     * @param {number} state.progress - The current position in the recipe.
     * @param {Dish} state.dish - The Dish being operated on.
     * @param {Operation[]} state.opList - The list of operations in the recipe.
     * @returns {Object} The updated state of the recipe.
     */
    runMerge: function(state) {
        // No need to actually do anything here. The fork operation will
        // merge when it sees this operation.
        return state;
    },


    /**
     * @constant
     * @default
     */
    JUMP_NUM: 0,
    /**
     * @constant
     * @default
     */
    MAX_JUMPS: 10,

    /**
     * Jump operation.
     *
     * @param {Object} state - The current state of the recipe.
     * @param {number} state.progress - The current position in the recipe.
     * @param {Dish} state.dish - The Dish being operated on.
     * @param {Operation[]} state.opList - The list of operations in the recipe.
     * @param {number} state.numJumps - The number of jumps taken so far.
     * @returns {Object} The updated state of the recipe.
     */
    runJump: function(state) {
        let ings     = state.opList[state.progress].getIngValues(),
            jumpNum  = ings[0],
            maxJumps = ings[1];

        if (jumpNum < 0) {
            jumpNum--;
        }

        if (state.numJumps >= maxJumps) {
            return state;
        }

        state.progress += jumpNum;
        state.numJumps++;
        return state;
    },


    /**
     * Conditional Jump operation.
     *
     * @param {Object} state - The current state of the recipe.
     * @param {number} state.progress - The current position in the recipe.
     * @param {Dish} state.dish - The Dish being operated on.
     * @param {Operation[]} state.opList - The list of operations in the recipe.
     * @param {number} state.numJumps - The number of jumps taken so far.
     * @returns {Object} The updated state of the recipe.
     */
    runCondJump: function(state) {
        let ings     = state.opList[state.progress].getIngValues(),
            dish     = state.dish,
            regexStr = ings[0],
            jumpNum  = ings[1],
            maxJumps = ings[2];

        if (jumpNum < 0) {
            jumpNum--;
        }

        if (state.numJumps >= maxJumps) {
            return state;
        }

        if (regexStr !== "" && dish.get(Dish.STRING).search(regexStr) > -1) {
            state.progress += jumpNum;
            state.numJumps++;
        }

        return state;
    },


    /**
     * Return operation.
     *
     * @param {Object} state - The current state of the recipe.
     * @param {number} state.progress - The current position in the recipe.
     * @param {Dish} state.dish - The Dish being operated on.
     * @param {Operation[]} state.opList - The list of operations in the recipe.
     * @returns {Object} The updated state of the recipe.
     */
    runReturn: function(state) {
        state.progress = state.opList.length;
        return state;
    },


    /**
     * Comment operation.
     *
     * @param {Object} state - The current state of the recipe.
     * @param {number} state.progress - The current position in the recipe.
     * @param {Dish} state.dish - The Dish being operated on.
     * @param {Operation[]} state.opList - The list of operations in the recipe.
     * @returns {Object} The updated state of the recipe.
     */
    runComment: function(state) {
        return state;
    },

};

export default FlowControl;<|MERGE_RESOLUTION|>--- conflicted
+++ resolved
@@ -38,13 +38,8 @@
      * @param {Operation[]} state.opList - The list of operations in the recipe.
      * @returns {Object} The updated state of the recipe.
      */
-<<<<<<< HEAD
-    runFork: function(state) {
+    runFork: async function(state) {
         let opList       = state.opList,
-=======
-    runFork: async function(state) {
-        var opList       = state.opList,
->>>>>>> 274e1139
             inputType    = opList[state.progress].inputType,
             outputType   = opList[state.progress].outputType,
             input        = state.dish.get(inputType),
