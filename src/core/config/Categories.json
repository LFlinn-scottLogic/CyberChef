--- conflicted
+++ resolved
@@ -347,12 +347,7 @@
         "ops": [
             "Detect File Type",
             "Scan for Embedded Files",
-<<<<<<< HEAD
             "Extract Files",
-            "Remove EXIF",
-            "Extract EXIF",
-            "Render Image"
-=======
             "Remove EXIF",
             "Extract EXIF"
         ]
@@ -365,7 +360,6 @@
             "Remove EXIF",
             "Extract EXIF",
             "Split Colour Channels"
->>>>>>> a1b16149
         ]
     },
     {
@@ -382,10 +376,6 @@
             "Generate QR Code",
             "Parse QR Code",
             "Haversine distance",
-<<<<<<< HEAD
-            "Render Image",
-=======
->>>>>>> a1b16149
             "Numberwang",
             "XKCD Random Number"
         ]
