--- conflicted
+++ resolved
@@ -930,7 +930,6 @@
 
 
     /**
-<<<<<<< HEAD
      * Formats a list of files or directories.
      *
      * @author tlwr [toby@toby.codes]
@@ -988,7 +987,10 @@
             }
         });
         return html;
-=======
+    },
+
+
+    /**
      * Actual modulo function, since % is actually the remainder function in JS.
      *
      * @author Matt C [matt@artemisbot.pw]
@@ -1032,7 +1034,6 @@
                 return i;
             }
         }
->>>>>>> e803d208
     },
 
 
