--- conflicted
+++ resolved
@@ -168,7 +168,6 @@
         ],
     },
     {
-<<<<<<< HEAD
         name: "Comment: nothing",
         input: "",
         expectedOutput: "",
@@ -197,7 +196,8 @@
                 "args": ["A-Za-z0-9+/="]
             }
         ]
-=======
+    },
+    {
         name: "Conditional Jump: Skips 1",
         input: [
             "match",
@@ -273,6 +273,5 @@
                 args: ["match", -2, 10],
             },
         ],
->>>>>>> 274e1139
     },
 ]);